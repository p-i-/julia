macro deprecate(old,new)
    if isa(old,Symbol)
        oldname = Expr(:quote,old)
        newname = Expr(:quote,new)
        Expr(:toplevel,
            Expr(:export,esc(old)),
            :(function $(esc(old))(args...)
                  warn_once(string($oldname," is deprecated, use ",$newname," instead."); depth=1)
                  $(esc(new))(args...)
              end))
    elseif isa(old,Expr) && old.head == :call
        oldcall = sprint(io->show_unquoted(io,old))
        newcall = sprint(io->show_unquoted(io,new))
        Expr(:toplevel,
            Expr(:export,esc(old.args[1])),
            :($(esc(old)) = begin
                  warn_once(string($oldcall," is deprecated, use ",$newcall," instead."); depth=1)
                  $(esc(new))
              end))
    else
        error("invalid usage of @deprecate")
    end
end

# 0.1

@deprecate  push            push!
@deprecate  pop             pop!
@deprecate  grow            grow!
@deprecate  enqueue         unshift!
@deprecate  unshift         unshift!
@deprecate  shift           shift!
@deprecate  insert          insert!
@deprecate  del             delete!
@deprecate  del_all         empty!
@deprecate  add_each        add_each!
@deprecate  del_each        del_each!
@deprecate  toggle          symdiff!
@deprecate  toggle_each     symdiff!
@deprecate  xor!            symdiff!
@deprecate  load            require
@deprecate  idump           xdump
@deprecate  cwd             pwd
@deprecate  strlen          length
@deprecate  strchr          search
@deprecate  memchr          search
@deprecate  lc              lowercase
@deprecate  uc              uppercase
@deprecate  nCr             binomial
@deprecate  julia_pkgdir    Pkg.dir
@deprecate  tintersect      typeintersect
@deprecate  choose          first
@deprecate  system          run
@deprecate  order           sortperm
@deprecate  numel           length
@deprecate  islogical       isbool
@deprecate  csvread         readcsv
@deprecate  dlmread         readdlm
@deprecate  csvwrite        writecsv
@deprecate  dlmwrite        writedlm
@deprecate  chi2rnd         randchi2
@deprecate  betarnd         randbeta
@deprecate  exprnd          randexp
@deprecate  rot90           rotl90
@deprecate  chars           collect
@deprecate  elements        collect
@deprecate  pairs           collect
@deprecate  strcat          string
@deprecate  iswalnum        isalnum
@deprecate  iswalpha        isalpha
@deprecate  iswascii        isascii
@deprecate  iswblank        isblank
@deprecate  iswcntrl        iscntrl
@deprecate  iswdigit        isdigit
@deprecate  iswgraph        isgraph
@deprecate  iswlower        islower
@deprecate  iswprint        isprint
@deprecate  iswpunct        ispunct
@deprecate  iswspace        isspace
@deprecate  iswupper        isupper
@deprecate  iswxdigit       isxdigit
@deprecate  copy_to         copy!
@deprecate  countp          count
@deprecate  anyp            any
@deprecate  allp            all
@deprecate  resize          sizehint
@deprecate  permute         permutedims
@deprecate  ipermute        ipermutedims
@deprecate  is_hex_digit    isxdigit
@deprecate  read_from       readsfrom
@deprecate  write_to        writesto
@deprecate  download_file   download
@deprecate  histc           hist
@deprecate  map_to          map!
@deprecate  rotl            rol
@deprecate  rotr            ror
@deprecate  flipbits        (~)
@deprecate  cor_pearson     cor
@deprecate  cov_pearson     cov
@deprecate  areduce         reducedim
@deprecate  tmpnam          tempname
@deprecate  lud             lufact
@deprecate  chold           cholfact
@deprecate  cholpd          cholpfact
@deprecate  qrd             qrfact
@deprecate  qrpd            qrpfact
@deprecate  key             getkey

@deprecate  grow!(a,d)              resize!(a,length(a)+d)
@deprecate  keytype(a)              eltype(a)[1]
@deprecate  valtype(a)              eltype(a)[2]
@deprecate  randi(n,x...)           rand(1:n,x...)
@deprecate  randival(lo,hi,x...)    rand(lo:hi,x...)
@deprecate  squeeze(A)              squeeze(A,find([size(A)...].==1))
@deprecate  getenv(var)             ENV[var]
@deprecate  hasenv(var)             has(ENV,var)
@deprecate  setenv(var::ByteString,val::ByteString)         ENV[var] = val
@deprecate  unsetenv(var)           delete!(ENV,var)

function svd(a::StridedMatrix, vecs::Bool, thin::Bool)
    warn_once("The second argument ``vecs`` is no longer supported. Use svd(a, thin) instead."; depth=1)
    svd(a, thin)
end

function svdt(a::StridedMatrix, vecs::Bool, thin::Bool)
    warn_once("The second argument ``vecs`` is no longer supported. Use svdt(a, thin) instead."; depth=1)
    svdt(a, thin)
end

# discontinued functions

export randexp, randg, randbeta, randchi
for (fun,typ) in {(:randexp,:Exponential), (:randg,:Gamma), (:randbeta,:Beta), (:randchi,:Chisq)}
@eval $fun(x...) = error($fun," is no longer supported, use the Distributions package instead:

    using Distributions
    rand(",$(Expr(:quote,typ)),"())
")
end

const IOString = IOBuffer
export IOString
const PipeString = PipeBuffer
export PipeString

# @spawnlocal discontinued

# 0.2

@deprecate  iswriteable         iswritable
@deprecate  localize            localpart
@deprecate  logb                exponent
@deprecate  ilogb               exponent
@deprecate  ref_shape           index_shape
@deprecate  assign_shape_check  setindex_shape_check
@deprecate  quote_string        repr
@deprecate  safe_char(c)        (is_valid_char(char(c))||error())&&char(c)
@deprecate  check_ascii(x)      (is_valid_ascii(x)?x:error())
@deprecate  check_utf8(x)       (is_valid_utf8(x)?x:error())
@deprecate  each_line           eachline
@deprecate  each_match          eachmatch
@deprecate  function_loc        functionloc
@deprecate  compile_hint        precompile
@deprecate  begins_with         beginswith
@deprecate  ends_with           endswith
@deprecate  parse_float         parsefloat
@deprecate  parse_int           parseint
@deprecate  parse_bin(T,s)      parseint(T,s,2)
@deprecate  parse_bin(s)        parseint(s,2)
@deprecate  parse_oct(T,s)      parseint(T,s,8)
@deprecate  parse_oct(s)        parseint(s,8)
@deprecate  parse_hex(T,s)      parseint(T,s,16)
@deprecate  parse_hex(s)        parseint(s,16)
@deprecate  wait_accept         accept
@deprecate  findn_nzs           findnz
@deprecate  DivideByZeroError   DivideError
@deprecate  cartesian_map       cartesianmap
@deprecate  check_bounds        checkbounds
@deprecate  system_error        systemerror
@deprecate  seek_end            seekend
@deprecate  addprocs_ssh_tunnel(m) addprocs(m, tunnel=true)
@deprecate  addprocs_ssh        addprocs
@deprecate  addprocs_local      addprocs
@deprecate  remote_call         remotecall
@deprecate  remote_call_fetch   remotecall_fetch
@deprecate  remote_call_wait    remotecall_wait
@deprecate  has(s::Set, x)      contains(s, x)
@deprecate  has(s::IntSet, x)   contains(s, x)
@deprecate  has(d,k)            haskey(d,k)
@deprecate  diagmm              scale
@deprecate  diagmm!             scale!
@deprecate  unsafe_ref          unsafe_load
@deprecate  unsafe_assign       unsafe_store!
@deprecate  add_each!           union!
@deprecate  del_each!           setdiff!
@deprecate  real_valued         isreal
@deprecate  integer_valued      isinteger
@deprecate  float64_valued      isfloat64
@deprecate  isdenormal          issubnormal
@deprecate  expr(hd, a...)              Expr(hd, a...)
@deprecate  expr(hd, a::Array{Any,1})   Expr(hd, a...)
@deprecate  readdir(cmd::Cmd)           readdir(string(cmd)[2:end-1])
@deprecate  isbool(x)                   iseltype(x,Bool)
@deprecate  iscomplex(x)                iseltype(x,Complex)
@deprecate  lstrip(a::String, b::String) lstrip(a, collect(b))
@deprecate  rstrip(a::String, b::String) rstrip(a, collect(b))
@deprecate  delete!(a::Vector, x)     splice!(a, x)
@deprecate  delete!(a::BitVector, x)  splice!(a, x)
@deprecate  |(s::Set...)              union(s...)
@deprecate  (&)(s::Set...)            intersect(s...)
@deprecate  -(a::Set, b::Set)         setdiff(a,b)
@deprecate  ($)(s1::IntSet, s2::IntSet)  symdiff(s1,s2)
@deprecate  |(s::IntSet, s2::IntSet)     union(s, s2)
@deprecate  (&)(s::IntSet, s2::IntSet)   intersect(s, s2)
@deprecate  -(a::IntSet, b::IntSet)      setdiff(a,b)
@deprecate  ~(s::IntSet)                 complement(s)
@deprecate openblas_set_num_threads      blas_set_num_threads
@deprecate check_openblas                check_blas
@deprecate msync(A::Array, flags::Int)    msync(A)
@deprecate msync(A::BitArray, flags::Int) msync(A)
@deprecate square(x::Number)          x*x
@deprecate finfer                     code_typed
@deprecate disassemble(f::Function,t::Tuple)           code_llvm(f,t)
@deprecate disassemble(f::Function,t::Tuple,asm::Bool) (asm ? code_native(f,t) : code_llvm(f,t))
@deprecate  add(s::Set, x)                  push!(s,x)
@deprecate  add!(s::Set, x)                 push!(s,x)
@deprecate  delete!(d::Dict, key, default)  pop!(d, key, default)
<<<<<<< HEAD
@deprecate repl_show(io, x)  writemime(io, MIME"text/plain"(), x)
=======
@deprecate get(A::Array, B::Array, I, default) get!(A, B, I, default)
>>>>>>> fd32f9ab

deprecated_ls() = run(`ls -l`)
deprecated_ls(args::Cmd) = run(`ls -l $args`)
deprecated_ls(args::String...) = run(`ls -l $args`)
function ls(args...)
    warn_once("ls() is deprecated, use readdir() instead. If you are at the repl prompt, consider `;ls`.")
    deprecated_ls(args...)
end
function start_timer(timer::Timer, timeout::Int, repeat::Int)
    warn_once("start_timer now expects arguments in units of seconds. you may need to update your code")
    invoke(start_timer, (Timer,Real,Real), timer, timeout, repeat)
end

# redirection operators
@deprecate |(a::AbstractCmd,b::AbstractCmd) (a|>b)
@deprecate >(a::Redirectable,b::AbstractCmd) (a|>b)
@deprecate >(a::String,b::AbstractCmd) (a|>b)
@deprecate >(a::AbstractCmd,b::Redirectable) (a|>b)
@deprecate >(a::AbstractCmd,b::String) (a|>b)
@deprecate <(a::AbstractCmd,b::String) (b|>a)
@deprecate |(x, f::Function) (x|>f)

@deprecate memio(args...)  IOBuffer()

# note removed macros: str, B_str, I_str, E_str, L_str, L_mstr, I_mstr, E_mstr

const ref = getindex
export ref
const assign = setindex!
export assign

const TimeoutAsyncWork = Timer
export TimeoutAsyncWork

# will be removed from exports (moved into Base.Sys): OS_NAME, WORD_SIZE, CPU_CORES

typealias ComplexPair Complex
export ComplexPair

# superseded sorting API

@deprecate select(v::AbstractVector,k::Union(Int,Range1),o::Ordering) select(v,k,order=o)
@deprecate select(v::AbstractVector,k::Union(Int,Range1),f::Function) select(v,k,lt=f)
@deprecate select(f::Function,v::AbstractVector,k::Union(Int,Range1)) select(v,k,lt=f)

# @deprecate select!(v::AbstractVector,k::Union(Int,Range1),o::Ordering) select!(v,k,order=o)
@deprecate select!(v::AbstractVector,k::Union(Int,Range1),f::Function) select!(v,k,lt=f)
@deprecate select!(f::Function,v::AbstractVector,k::k::Union(Int,Range1)) select!(v,k,lt=f)

@deprecate sort(v::AbstractVector,o::Ordering) sort(v,order=o)
@deprecate sort(v::AbstractVector,a::Algorithm) sort(v,alg=a)
@deprecate sort(v::AbstractVector,a::Algorithm,o::Ordering) sort(v,alg=a,order=o)
@deprecate sort(v::AbstractVector,o::Ordering,a::Algorithm) sort(v,alg=a,order=o)
@deprecate sort(v::AbstractVector,f::Function) sort(v,lt=f)
@deprecate sort(f::Function,v::AbstractVector) sort(v,lt=f)
@deprecate sort(v::AbstractVector,a::Algorithm,f::Function) sort(v,alg=a,lt=f)
@deprecate sort(v::AbstractVector,f::Function,a::Algorithm) sort(v,alg=a,lt=f)
@deprecate sort(f::Function,v::AbstractVector,a::Algorithm) sort(v,alg=a,lt=f)

@deprecate sort!(v::AbstractVector,o::Ordering) sort!(v,order=o)
@deprecate sort!(v::AbstractVector,a::Algorithm) sort!(v,alg=a)
# @deprecate sort!(v::AbstractVector,a::Algorithm,o::Ordering) sort!(v,alg=a,order=o)
@deprecate sort!(v::AbstractVector,o::Ordering,a::Algorithm) sort!(v,alg=a,order=o)
@deprecate sort!(v::AbstractVector,f::Function) sort!(v,lt=f)
@deprecate sort!(f::Function,v::AbstractVector) sort!(v,lt=f)
@deprecate sort!(v::AbstractVector,a::Algorithm,f::Function) sort!(v,alg=a,lt=f)
@deprecate sort!(v::AbstractVector,f::Function,a::Algorithm) sort!(v,alg=a,lt=f)
@deprecate sort!(f::Function,v::AbstractVector,a::Algorithm) sort!(v,alg=a,lt=f)

@deprecate sortperm(v::AbstractVector,o::Ordering) sortperm(v,order=o)
@deprecate sortperm(v::AbstractVector,a::Algorithm) sortperm(v,alg=a)
@deprecate sortperm(v::AbstractVector,a::Algorithm,o::Ordering) sortperm(v,alg=a,order=o)
@deprecate sortperm(v::AbstractVector,o::Ordering,a::Algorithm) sortperm(v,alg=a,order=o)
@deprecate sortperm(v::AbstractVector,f::Function) sortperm(v,lt=f)
@deprecate sortperm(f::Function,v::AbstractVector) sortperm(v,lt=f)
@deprecate sortperm(v::AbstractVector,a::Algorithm,f::Function) sortperm(v,alg=a,lt=f)
@deprecate sortperm(v::AbstractVector,f::Function,a::Algorithm) sortperm(v,alg=a,lt=f)
@deprecate sortperm(f::Function,v::AbstractVector,a::Algorithm) sortperm(v,alg=a,lt=f)

@deprecate sort(v::AbstractVector,d::Integer,o::Ordering) sort(v,d,order=o)
@deprecate sort(v::AbstractVector,d::Integer,a::Algorithm) sort(v,d,alg=a)
@deprecate sort(v::AbstractVector,d::Integer,a::Algorithm,o::Ordering) sort(v,d,alg=a,order=o)
@deprecate sort(v::AbstractVector,d::Integer,o::Ordering,a::Algorithm) sort(v,d,alg=a,order=o)

@deprecate sort!(v::AbstractVector,d::Integer,o::Ordering) sort!(v,d,order=o)
@deprecate sort!(v::AbstractVector,d::Integer,a::Algorithm) sort!(v,d,alg=a)
@deprecate sort!(v::AbstractVector,d::Integer,a::Algorithm,o::Ordering) sort!(v,d,alg=a,order=o)
@deprecate sort!(v::AbstractVector,d::Integer,o::Ordering,a::Algorithm) sort!(v,d,alg=a,order=o)

@deprecate sortby(v::AbstractVector,f::Function) sort(v,by=f)
@deprecate sortby(f::Function,v::AbstractVector) sort(v,by=f)
@deprecate sortby(v::AbstractVector,a::Algorithm,f::Function) sort(v,alg=a,by=f)
@deprecate sortby(v::AbstractVector,f::Function,a::Algorithm) sort(v,alg=a,by=f)
@deprecate sortby(f::Function,v::AbstractVector,a::Algorithm) sort(v,alg=a,by=f)

@deprecate sortby!(v::AbstractVector,f::Function) sort!(v,by=f)
@deprecate sortby!(f::Function,v::AbstractVector) sort!(v,by=f)
@deprecate sortby!(v::AbstractVector,a::Algorithm,f::Function) sort!(v,alg=a,by=f)
@deprecate sortby!(v::AbstractVector,f::Function,a::Algorithm) sort!(v,alg=a,by=f)
@deprecate sortby!(f::Function,v::AbstractVector,a::Algorithm) sort!(v,alg=a,by=f)

@deprecate sortrows(v::AbstractMatrix,o::Ordering) sortrows(v,order=o)
@deprecate sortrows(v::AbstractMatrix,a::Algorithm) sortrows(v,alg=a)
@deprecate sortrows(v::AbstractMatrix,a::Algorithm,o::Ordering) sortrows(v,alg=a,order=o)
@deprecate sortrows(v::AbstractMatrix,o::Ordering,a::Algorithm) sortrows(v,alg=a,order=o)

@deprecate sortcols(v::AbstractMatrix,o::Ordering) sortcols(v,order=o)
@deprecate sortcols(v::AbstractMatrix,a::Algorithm) sortcols(v,alg=a)
@deprecate sortcols(v::AbstractMatrix,a::Algorithm,o::Ordering) sortcols(v,alg=a,order=o)
@deprecate sortcols(v::AbstractMatrix,o::Ordering,a::Algorithm) sortcols(v,alg=a,order=o)

function amap(f::Function, A::AbstractArray, axis::Integer)
    warn_once("amap is deprecated, use mapslices(f, A, dims) instead")
    dimsA = size(A)
    ndimsA = ndims(A)
    axis_size = dimsA[axis]

    if axis_size == 0
        return f(A)
    end

    idx = ntuple(ndimsA, j -> j == axis ? 1 : 1:dimsA[j])
    r = f(sub(A, idx))
    R = Array(typeof(r), axis_size)
    R[1] = r

    for i = 2:axis_size
        idx = ntuple(ndimsA, j -> j == axis ? i : 1:dimsA[j])
        R[i] = f(sub(A, idx))
    end

    return R
end

# Conditional usage of packages and modules
function usingmodule(names::Symbol...)
    warn_once("usingmodule is deprecated, use using instead")
    eval(current_module(), Expr(:toplevel, Expr(:using, names...)))
end
function usingmodule(names::String)
    warn_once("usingmodule is deprecated, use using instead")
    usingmodule([symbol(name) for name in split(names,".")]...)
end
export usingmodule

# discontinued functions

function addprocs_scyld(np::Integer)
    error("Base.addprocs_scyld is discontinued - add package ClusterManagers and then use ClusterManagers.addprocs_scyld instead.")
end
export addprocs_scyld

function addprocs_sge(np::Integer)
    error("Base.addprocs_sge is discontinued - add package ClusterManagers and then use ClusterManagers.addprocs_sge instead.")
end
export addprocs_sge

function integer_partitions(n,m)
    error("integer_partitions(n,m) has been renamed to partitions(n,m), and is now an iterator.  Please update your code.")
end
export integer_partitions<|MERGE_RESOLUTION|>--- conflicted
+++ resolved
@@ -225,11 +225,8 @@
 @deprecate  add(s::Set, x)                  push!(s,x)
 @deprecate  add!(s::Set, x)                 push!(s,x)
 @deprecate  delete!(d::Dict, key, default)  pop!(d, key, default)
-<<<<<<< HEAD
 @deprecate repl_show(io, x)  writemime(io, MIME"text/plain"(), x)
-=======
 @deprecate get(A::Array, B::Array, I, default) get!(A, B, I, default)
->>>>>>> fd32f9ab
 
 deprecated_ls() = run(`ls -l`)
 deprecated_ls(args::Cmd) = run(`ls -l $args`)
