--- conflicted
+++ resolved
@@ -639,27 +639,12 @@
 #ifdef OBJPROFILE
 static void print_obj_profile(void)
 {
-<<<<<<< HEAD
-    jl_value_t *errstream = jl_get_global(jl_base_module,
-                                          jl_symbol("stderr_stream"));
-    JL_TRY {
-        if (errstream)
-            jl_set_current_output_stream_obj(errstream);
-        uv_stream_t *s = jl_current_output_stream();
-        for(int i=0; i < obj_counts.size; i+=2) {
-            if (obj_counts.table[i+1] != HT_NOTFOUND) {
-                jl_printf(s, "%d ", obj_counts.table[i+1]-1);
-                jl_show(obj_counts.table[i]);
-                jl_printf(s, "\n");
-            }
-=======
     jl_value_t *errstream = jl_stderr_obj();
     for(int i=0; i < obj_counts.size; i+=2) {
         if (obj_counts.table[i+1] != HT_NOTFOUND) {
             ios_printf(ios_stderr, "%d ", obj_counts.table[i+1]-1);
             jl_show(errstream, obj_counts.table[i]);
             ios_printf(ios_stderr, "\n");
->>>>>>> 2377c60f
         }
     }
 }
